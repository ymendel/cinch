module Cinch

  # == Author
  # * Lee Jarvis - ljjarvis@gmail.com
  #
  # == Description
  # The base for an IRC connection
  # TODO: More documentation
  #
  # == Example
  #  bot = Cinch::Base.new :server => 'irc.freenode.org'
  #
  #  bot.on :join do |m|
  #    m.reply "Welcome to #{m.channel}, #{m.nick}!" unless m.nick == bot.nick
  #  end
  #
  #  bot.plugin "say :text" do |m|
  #    m.reply m.args[:text]
  #  end
  class Base

    # A Hash holding rules and attributes
    attr_reader :rules

    # A Hash holding listeners and reply Procs
    attr_reader :listeners

    # An OpenStruct holding all configuration options
    attr_reader :options

    # Default options hash
    DEFAULTS = {
      :port => 6667,
      :nick => "Cinch",
      :nick_suffix => '_',
      :username => 'cinch',
      :realname => "Cinch IRC Microframework",
      :prefix => '!',
      :usermode => 0,
      :password => nil
    }

    # Options can be passed via a hash, a block, or on the instance
    # independantly. Or of course via the command line
    #
    # == Example
    #  # With a Hash
    #  bot = Cinch::Base.new(:server => 'irc.freenode.org')
    #
    #  # With a block
    #  bot = Cinch::Base.new do
    #    server "irc.freenode.org"
    #  end
    #
    #  # After the instance is created
    #  bot = Cinch::Base.new
    #  bot.options.server = "irc.freenode.org"
    #
    #  # Nothing, but invoked with "ruby foo.rb -s irc.freenode.org"
    #  bot = Cinch::Base.new
    def initialize(ops={}, &blk)
      options = DEFAULTS.merge(ops).merge(Options.new(&blk))
      @options = OpenStruct.new(options.merge(cli_ops))

      @rules = Rules.new
      @listeners = {}
      @custom_patterns = {}

      @irc = IRC::Socket.new(options[:server], options[:port])
      @parser = IRC::Parser.new

      # Default listeners
      on(:ping) {|m| @irc.pong(m.text) }
<<<<<<< HEAD
      on(433) do |m|
        @options.nick += @options.nick_suffix
        @irc.nick @options.nick
      end
      
=======

>>>>>>> d175278f
      if @options.respond_to?(:channels)
        on(376) { @options.channels.each {|c| @irc.join(c) } }
      end
    end

    # Parse command line options
    def cli_ops
      options = {}
      if ARGV.any?
        begin
          OptionParser.new do |op|
            op.on("-s server") {|v| options[:server] = v }
            op.on("-p port") {|v| options[:port] = v.to_i }
            op.on("-n nick") {|v| options[:nick] = v }
            op.on("-c command_prefix") {|v| options[:prefix] = v }
            op.on("-v", "--verbose", "Enable verbose mode") {|v| options[:verbose] = true }
            op.on("-C", "--channels x,y,z", Array, "Autojoin channels") {|v|
              options[:channels] = v.map {|c| %w(# + &).include?(c[0].chr) ? c : c.insert(0, '#') }
            }
          end.parse(ARGV)
        rescue OptionParser::MissingArgument => err
          warn "Missing values for options: #{err.args.join(', ')}\nFalling back to default"
        rescue OptionParser::InvalidOption => err
          warn err.message
          exit
        end
      end
      options
    end

    # Add a new plugin
    #
    # == Example
    #  plugin('hello') do |m|
    #    m.reply "Hello, #{m.nick}!"
    #  end
    def plugin(rule, options={}, &blk)
      rule, keys = compile(rule)

      if @rules.has_rule?(rule)
        @rules.add_callback(rule, blk)
        @rules.merge_options(rule, options)
      else
        @rules.add_rule(rule, keys, options, blk)
      end
    end

    # Add new listeners
    #
    # == Example
    #  on(376) do |m|
    #    m.join "#mychan"
    #  end
    def on(*commands, &blk)
      commands.map {|x| x.to_s.downcase.to_sym }.each do |cmd|
        if @listeners.key?(cmd)
          @listeners[cmd] << blk
        else
          @listeners[cmd] = [blk]
        end
      end
    end

    # This method builds a regular expression from your rule
    # and defines all named parameters, as well as dealing with
    # patterns.
    #
    # So far 3 patterns are supported:
    #
    # * word - matches [a-zA-Z_]+
    # * string - matches \w+
    # * digit - matches \d+
    # * lower - matches [a-z]+
    # * upper - matches [A-Z]+
    #
    # == Examples
    # For capturing individual words
    #  bot.plugin("say :text-word")
    # * Does match !say foo
    # * Does not match !say foo bar baz
    #
    # For capturing digits
    #  bot.plugin("say :text-digit")
    # * Does match !say 3
    # * Does not match !say 3 4
    # * Does not match !say foo
    #
    # For both
    #  bot.plugin("say :n-digit :text-word")
    # * Does match !say 3 foo
    # * Does not match !say 3 foo bar
    #
    # For capturing until the end of the line
    #  bot.plugin("say :text")
    # * Does match !say foo
    # * Does match !say foo bar
    #
    # Or mix them all
    #  bot.plugin("say :n-digit :who-word :text")
    #
    # Using "!say 3 injekt some text here" would provide
    # the following attributes
    # m.args[:n] => 3
    # m.args[:who] => injekt
    # m.args[:text] => some text here
    def compile(rule)
      return [rule, []] if rule.is_a?(Regexp)
      keys = []
      special_chars = %w{. + ( )}

      pattern = rule.to_s.gsub(/((:[\w\-]+)|[\*#{special_chars.join}])/) do |match|
        case match
        when *special_chars
          Regexp.escape(match)
        else
          k = $2
          if k =~ /\-(\w+)$/
            key, type = k.split('-')
            keys << key[1..-1]

            case type
            when 'digit'; "(\\d+?)"
            when 'word'; "([a-zA-Z_]+?)"
            when 'string'; "(\\w+?)"
            when 'upper'; "([A-Z]+?)"
            when 'lower'; "([a-z]+?)"
            else
              if @custom_patterns.include?(type)
                @custom_patterns[type]
              else
                "([^\x00\r\n]+?)"
              end
            end
          else
            keys << k[1..-1]
            "([^\x00\r\n]+?)"
          end
        end
      end
      ["^#{pattern}$", keys]
    end

    # Add a custom 'type', for rule validation
    #
    # == Example
    # bot = Cinch.setup do
    #   server 'irc.freenode.org'
    #   port 6667
    # end
    #
    # bot.add_custom_pattern(:number, "[0-9]")
    #
    # bot.plugin("getnum :foo-number") do |m|
    #   m.reply "Your number was: #{m.args[:foo]}"
    # end
    def add_custom_pattern(name, pattern)
      @custom_patterns[name.to_s] = "(#{pattern.to_s})"
    end
    alias :add_custom_type :add_custom_pattern # backwards
    alias :add_pattern :add_custom_pattern

    # Run run run
    def run
      @irc.connect options.server, options.port
      @irc.pass options.password if options.password
      @irc.nick options.nick
      @irc.user options.username, options.usermode, '*', options.realname

      begin
        process(@irc.read) while @irc.connected?
      rescue Interrupt
        @irc.quit("Interrupted")
        puts "\nInterrupted. Shutting down.."
        exit
      end
    end

    # Process the next line read from the server
    def process(line)
      return unless line
      message = @parser.parse(line)
      message.irc = @irc
      puts message if options.verbose

      # runs on any symbol
      @listeners[:any].each { |l| l.call(message) } if @listeners.key?(:any)

      if @listeners.key?(message.symbol)
        @listeners[message.symbol].each {|l| l.call(message) }
      end

      if [:privmsg].include?(message.symbol)

        # At the moment we must traverse all possibly rules, which
        # could get clunky with a lot of rules. This is because each
        # rule can be unique in what prefix it uses, in future some kind
        # of loose checking should be put in place
        rules.each do |rule|
          unless rule.options.key?(:prefix) || options.prefix == false
            unless rule.to_s[1..options.prefix.size] == options.prefix
              rule.to_s.insert(1, options.prefix)
            end
          end

          if message.text && mdata = message.text.rstrip.match(Regexp.new(rule.to_s))
            unless rule.keys.empty? || mdata.captures.empty?
              args = Hash[rule.keys.map {|k| k.to_sym}.zip(mdata.captures)]
              message.args = args
            end
            # execute rule
            rule.execute(message)
          end
        end
      end
    end

    # Catch methods
    def method_missing(meth, *args, &blk) # :nodoc:
      if options.respond_to?(meth)
        options.send(meth)
      elsif @irc.respond_to?(meth)
        @irc.send(meth, *args)
      else
        super
      end
    end

    # Option management
    class Options < Hash # :nodoc:
      def initialize(&blk)
        instance_eval(&blk) if block_given?
      end
      def method_missing(meth, *args, &blk)
        self[meth] = args.first unless args.empty?
      end
    end
  end
end<|MERGE_RESOLUTION|>--- conflicted
+++ resolved
@@ -71,15 +71,12 @@
 
       # Default listeners
       on(:ping) {|m| @irc.pong(m.text) }
-<<<<<<< HEAD
+
       on(433) do |m|
         @options.nick += @options.nick_suffix
         @irc.nick @options.nick
       end
-      
-=======
-
->>>>>>> d175278f
+
       if @options.respond_to?(:channels)
         on(376) { @options.channels.each {|c| @irc.join(c) } }
       end
